--- conflicted
+++ resolved
@@ -70,8 +70,6 @@
 
 	return ws.ID, err
 }
-<<<<<<< HEAD
-=======
 
 func getTerraformVersion() *string {
 	tfVersion := os.Getenv("TF_VERSION")
@@ -81,7 +79,6 @@
 	return &tfVersion
 }
 
->>>>>>> 2c73b681
 // CreateWorkspace creates a Terraform Cloud Workspace that auto-applies
 func (t *TerraformCloudClient) CreateWorkspace(workspace string) (string, error) {
 	options := tfc.WorkspaceCreateOptions{
