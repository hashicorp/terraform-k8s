
---
apiVersion: apiextensions.k8s.io/v1beta1
kind: CustomResourceDefinition
metadata:
  annotations:
    controller-gen.kubebuilder.io/version: v0.3.0
  creationTimestamp: null
  name: workspaces.app.terraform.io
spec:
  group: app.terraform.io
  names:
    kind: Workspace
    listKind: WorkspaceList
    plural: workspaces
    singular: workspace
  scope: Namespaced
  subresources:
    status: {}
  validation:
    openAPIV3Schema:
      description: Workspace is the Schema for the workspaces API
      properties:
        apiVersion:
          description: 'APIVersion defines the versioned schema of this representation
            of an object. Servers should convert recognized schemas to the latest
            internal value, and may reject unrecognized values. More info: https://git.k8s.io/community/contributors/devel/sig-architecture/api-conventions.md#resources'
          type: string
        kind:
          description: 'Kind is a string value representing the REST resource this
            object represents. Servers may infer this from the endpoint the client
            submits requests to. Cannot be updated. In CamelCase. More info: https://git.k8s.io/community/contributors/devel/sig-architecture/api-conventions.md#types-kinds'
          type: string
        metadata:
          type: object
        spec:
          description: WorkspaceSpec defines the desired state of Workspace
          properties:
            agentPoolID:
              description: Specifies the agent pool ID we wish to use.
              type: string
            module:
              description: Module source and version to use
              nullable: true
              properties:
                source:
                  description: Any remote module source (version control, registry)
                  type: string
                version:
                  description: Module version for registry modules
                  type: string
              required:
              - source
              type: object
            notifications:
              description: Notification configuration
              items:
                description: Notification notification holds all the necessary information
                  required to configure any workspace notification
                properties:
                  enabled:
                    description: Control if the notification is enabled or not
                    type: boolean
                  name:
                    description: Name of the hook
                    type: string
                  recipients:
                    description: List of recipients' email addresses. Only applicable
                      for TFE endpoints.
                    items:
                      type: string
                    type: array
                  token:
                    description: Token used to generate an HMAC on the verificatio0n
                      request
                    type: string
                  triggers:
                    description: When the web hook gets triggered. Acceptable values
                      are run:created, run:planning, run:needs_attention, run:applying,
                      run:completed, run:errored.
                    items:
                      type: string
                    type: array
                  type:
                    description: Notification type. Can be one of email, generic,
                      or slack
                    type: string
                  url:
                    description: URL of the hook
                    type: string
                  users:
                    description: List of users to receive the notificaiton email.
                    items:
                      type: string
                    type: array
                required:
                - enabled
                - name
                - type
                type: object
              type: array
<<<<<<< HEAD
            omitNamespacePrefix:
              description: Omit namespace prefix in workspace name
              type: boolean
=======
>>>>>>> 8b229ba3
            organization:
              description: Terraform Cloud organization
              type: string
            outputs:
              description: Outputs denote outputs wanted
              items:
                description: OutputSpec specifies which values need to be output
                properties:
                  key:
                    description: Output name
                    type: string
                  moduleOutputName:
                    description: Attribute name in module
                    type: string
                type: object
              type: array
<<<<<<< HEAD
=======
            runTriggers:
              description: Run Triggers from source workspaces to trigger this workspace
              items:
                description: Run Trigger from a source workspace
                properties:
                  sourceableName:
                    description: Name of source workspace that triggers the current
                      workspace
                    type: string
                required:
                - sourceableName
                type: object
              type: array
>>>>>>> 8b229ba3
            secretsMountPath:
              description: File path within operator pod to load workspace secrets
              type: string
            sshKeyID:
              description: SSH Key ID. This key must already exist in the TF Cloud
                organization.  This can either be the user assigned name of the SSH
                Key, or the system assigned ID.
              type: string
            terraformVersion:
              description: Terraform version used for this workspace. The default
                is `latest`.
              type: string
            variables:
              description: Variables as inputs to module
              items:
                description: Variable denotes an input to the module
                properties:
                  environmentVariable:
                    description: EnvironmentVariable denotes if this variable should
                      be created as environment variable
                    type: boolean
                  hcl:
                    description: String input should be an HCL-formatted variable
                    type: boolean
                  key:
                    description: Variable name
                    type: string
                  sensitive:
                    description: Variable is a secret and should be retrieved from
                      file
                    type: boolean
                  value:
                    description: Variable value
                    type: string
                  valueFrom:
                    description: Source for the variable's value. Cannot be used if
                      value is not empty.
                    properties:
                      configMapKeyRef:
                        description: Selects a key of a ConfigMap.
                        properties:
                          key:
                            description: The key to select.
                            type: string
                          name:
                            description: 'Name of the referent. More info: https://kubernetes.io/docs/concepts/overview/working-with-objects/names/#names
                              TODO: Add other useful fields. apiVersion, kind, uid?'
                            type: string
                          optional:
                            description: Specify whether the ConfigMap or its key
                              must be defined
                            type: boolean
                        required:
                        - key
                        type: object
                      fieldRef:
                        description: 'Selects a field of the pod: supports metadata.name,
                          metadata.namespace, metadata.labels, metadata.annotations,
                          spec.nodeName, spec.serviceAccountName, status.hostIP, status.podIP,
                          status.podIPs.'
                        properties:
                          apiVersion:
                            description: Version of the schema the FieldPath is written
                              in terms of, defaults to "v1".
                            type: string
                          fieldPath:
                            description: Path of the field to select in the specified
                              API version.
                            type: string
                        required:
                        - fieldPath
                        type: object
                      resourceFieldRef:
                        description: 'Selects a resource of the container: only resources
                          limits and requests (limits.cpu, limits.memory, limits.ephemeral-storage,
                          requests.cpu, requests.memory and requests.ephemeral-storage)
                          are currently supported.'
                        properties:
                          containerName:
                            description: 'Container name: required for volumes, optional
                              for env vars'
                            type: string
                          divisor:
                            anyOf:
                            - type: integer
                            - type: string
                            description: Specifies the output format of the exposed
                              resources, defaults to "1"
                            pattern: ^(\+|-)?(([0-9]+(\.[0-9]*)?)|(\.[0-9]+))(([KMGTPE]i)|[numkMGTPE]|([eE](\+|-)?(([0-9]+(\.[0-9]*)?)|(\.[0-9]+))))?$
                            x-kubernetes-int-or-string: true
                          resource:
                            description: 'Required: resource to select'
                            type: string
                        required:
                        - resource
                        type: object
                      secretKeyRef:
                        description: Selects a key of a secret in the pod's namespace
                        properties:
                          key:
                            description: The key of the secret to select from.  Must
                              be a valid secret key.
                            type: string
                          name:
                            description: 'Name of the referent. More info: https://kubernetes.io/docs/concepts/overview/working-with-objects/names/#names
                              TODO: Add other useful fields. apiVersion, kind, uid?'
                            type: string
                          optional:
                            description: Specify whether the Secret or its key must
                              be defined
                            type: boolean
                        required:
                        - key
                        type: object
                    type: object
                required:
                - environmentVariable
                - key
                - sensitive
                type: object
              type: array
            vcs:
              description: Details of the VCS repository we want to connect to the
                workspace
              nullable: true
              properties:
                branch:
                  description: The repository branch to use
                  type: string
                ingress_submodules:
                  description: Whether submodules should be fetched when cloning the
                    VCS repository (Defaults to false)
                  type: boolean
                repo_identifier:
                  description: A reference to your VCS repository in the format org/repo
                  type: string
                token_id:
                  description: Token ID of the VCS Connection (OAuth Connection Token)
                    to use https://www.terraform.io/docs/cloud/vcs
                  type: string
              required:
              - repo_identifier
              - token_id
              type: object
          required:
          - organization
          - secretsMountPath
          type: object
        status:
          description: WorkspaceStatus defines the observed state of Workspace
          properties:
            configVersionID:
              description: Configuration Version ID
              type: string
            outputs:
              description: Outputs from state file
              items:
                description: OutputStatus outputs the values of Terraform output
                properties:
                  key:
                    description: Attribute name in module
                    type: string
                  value:
                    description: Value
                    type: string
                type: object
              type: array
            runID:
              description: Run ID
              type: string
            runStatus:
              description: Run Status gets the run status
              type: string
            workspaceID:
              description: Workspace ID
              type: string
          required:
          - configVersionID
          - runID
          - runStatus
          - workspaceID
          type: object
      type: object
  version: v1alpha1
  versions:
  - name: v1alpha1
    served: true
    storage: true
status:
  acceptedNames:
    kind: ""
    plural: ""
  conditions: []
  storedVersions: []<|MERGE_RESOLUTION|>--- conflicted
+++ resolved
@@ -99,12 +99,9 @@
                 - type
                 type: object
               type: array
-<<<<<<< HEAD
             omitNamespacePrefix:
               description: Omit namespace prefix in workspace name
               type: boolean
-=======
->>>>>>> 8b229ba3
             organization:
               description: Terraform Cloud organization
               type: string
@@ -121,8 +118,6 @@
                     type: string
                 type: object
               type: array
-<<<<<<< HEAD
-=======
             runTriggers:
               description: Run Triggers from source workspaces to trigger this workspace
               items:
@@ -136,7 +131,6 @@
                 - sourceableName
                 type: object
               type: array
->>>>>>> 8b229ba3
             secretsMountPath:
               description: File path within operator pod to load workspace secrets
               type: string
