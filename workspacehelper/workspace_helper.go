package workspacehelper

import (
	"context"
	"fmt"
	"io/ioutil"
	"k8s.io/client-go/util/retry"
	"os"
	"reflect"
	"time"

	"github.com/go-logr/logr"
	"github.com/hashicorp/go-tfe"
	tfc "github.com/hashicorp/go-tfe"
	appv1alpha1 "github.com/hashicorp/terraform-k8s/api/v1alpha1"
	corev1 "k8s.io/api/core/v1"
	"k8s.io/apimachinery/pkg/api/errors"
	"k8s.io/apimachinery/pkg/runtime"
	"k8s.io/apimachinery/pkg/types"
	"k8s.io/client-go/tools/record"
	"sigs.k8s.io/controller-runtime/pkg/client"
	logf "sigs.k8s.io/controller-runtime/pkg/log"
	"sigs.k8s.io/controller-runtime/pkg/manager"
	"sigs.k8s.io/controller-runtime/pkg/reconcile"
)

var log = logf.Log.WithName(TerraformOperator)

const workspaceFinalizer = "finalizer.workspace.app.terraform.io"
const requeueInterval = time.Minute * 1

type WorkspaceHelper struct {
	// This client, initialized using mgr.Client() above, is a split client
	// that reads objects from the cache and writes to the apiserver
	client    client.Client
	scheme    *runtime.Scheme
	tfclient  *TerraformCloudClient
	reqLogger logr.Logger
	recorder  record.EventRecorder
}

func NewWorkspaceHelper(mgr manager.Manager) reconcile.Reconciler {
	tfclient := &TerraformCloudClient{}
	err := tfclient.GetClient(os.Getenv("TF_URL"))
	if err != nil {
		log.Error(err, "could not create Terraform Cloud or Enterprise client")
		os.Exit(1)
	}
	return &WorkspaceHelper{
		client:    mgr.GetClient(),
		scheme:    mgr.GetScheme(),
		tfclient:  tfclient,
		reqLogger: log,
		recorder:  mgr.GetEventRecorderFor("workspace"),
	}
}

func (r *WorkspaceHelper) finalizeWorkspace(reqLogger logr.Logger, workspace *appv1alpha1.Workspace) error {
	if err := r.tfclient.CheckWorkspacebyID(workspace.Status.WorkspaceID); err == nil {
		reqLogger.Info("Stopping runs in workspace",
			"Name", workspace.Name, "Namespace", workspace.Namespace)
		if err := r.tfclient.DeleteRuns(workspace.Status.WorkspaceID); err != nil {
			return err
		}
		reqLogger.Info("Deleting resources in workspace", "Name", workspace.Name,
			"Namespace", workspace.Namespace)
		if err := r.tfclient.DeleteResources(workspace.Status.WorkspaceID); err != nil {
			return err
		}
		reqLogger.Info("Deleting workspace", "Name", workspace.Name,
			"Namespace", workspace.Namespace)
		if err := r.tfclient.DeleteWorkspace(workspace.Status.WorkspaceID); err != nil {
			reqLogger.Error(err, "Could not delete workspace")
		}
	}
	reqLogger.Info("Successfully finalized workspace")
	return nil
}

func (r *WorkspaceHelper) addFinalizer(reqLogger logr.Logger, workspace *appv1alpha1.Workspace) error {
	reqLogger.Info("Adding Finalizer for the Workspace")
	workspace.SetFinalizers(append(workspace.GetFinalizers(), workspaceFinalizer))

	// Update CR
	err := r.client.Update(context.TODO(), workspace)
	if err != nil {
		reqLogger.Error(err, "Failed to update Workspace with finalizer")
		return err
	}
	return nil
}

func (r *WorkspaceHelper) initializeReconciliation(request reconcile.Request) (*appv1alpha1.Workspace, error) {
	// Fetch the Workspace instance
	instance := &appv1alpha1.Workspace{}
	err := r.client.Get(context.TODO(), request.NamespacedName, instance)
	if err != nil {
		if errors.IsNotFound(err) {
			// Request object not found, could have been deleted after reconcile request.
			// Owned objects are automatically garbage collected. For additional cleanup logic use finalizers.
			// Return and don't requeue
			return nil, nil
		}
		// Error reading the object - requeue the request.
		return nil, err
	}

	if instance.Spec.VCS == nil && instance.Spec.Module == nil {
		msg := fmt.Sprintf("Either VCS or Module need to be specified in spec for workspace %s", instance.Name)
		r.recorder.Event(instance, corev1.EventTypeWarning, "WorkspaceEvent", msg)
	}

	r.tfclient.Organization = instance.Spec.Organization
	if err := r.tfclient.CheckOrganization(); err != nil {
		r.reqLogger.Error(err, "Could not find organization", "Organization", instance.Spec.Organization)
		return nil, err
	}

	r.tfclient.SecretsMountPath = instance.Spec.SecretsMountPath
	if err := r.tfclient.CheckSecretsMountPath(); err != nil {
		r.reqLogger.Error(err, "Could not find secrets mount path")
		return nil, err
	}

	return instance, nil
}

func (r *WorkspaceHelper) reconcileWorkspace(instance *appv1alpha1.Workspace) error {
	workspace := fmt.Sprintf("%s-%s", instance.Namespace, instance.Name)
	if instance.Spec.OmitNamespacePrefix {
		workspace = fmt.Sprintf("%s", instance.Name)
	}

	organization := instance.Spec.Organization

	ws, err := r.tfclient.CheckWorkspace(workspace, instance)
	if err != nil {
		r.reqLogger.Error(err, "Could not update workspace")
		return err
	}
	workspaceID := ws.ID

	if instance.Status.WorkspaceID != workspaceID {
		instance.Status.WorkspaceID = workspaceID
		instance.Status.Outputs = []*appv1alpha1.OutputStatus{}
		if err := retryableUpdateStatus(r.client, instance); err != nil {
			r.reqLogger.Error(err, "Failed to update output status")
			return err
		}
		r.reqLogger.Info("Updated workspace ID", "Organization", organization,
			"WorkspaceID", instance.Status.WorkspaceID)
	}

	if instance.Status.RunID != "" && ws.CurrentRun != nil && instance.Status.RunID != ws.CurrentRun.ID {
		instance.Status.RunID = ws.CurrentRun.ID
		if err := r.client.Status().Update(context.TODO(), instance); err != nil {
			r.reqLogger.Error(err, "Failed to update workspace status")
			return err
		}
		r.recorder.Event(instance, corev1.EventTypeNormal, "WorkspaceEvent",
			"Updated outputs after out of band run applied")
		r.reqLogger.Info("Updated Run ID", "Organization", organization,
			"WorkspaceID", instance.Status.WorkspaceID, "RunID", instance.Status.RunID)
	}

	// Add finalizer for this CR
	if !contains(instance.GetFinalizers(), workspaceFinalizer) {
		if err := r.addFinalizer(r.reqLogger, instance); err != nil {
			return err
		}
	}

	return nil
}

func (r *WorkspaceHelper) condDeleteWorkspace(instance *appv1alpha1.Workspace) (bool, error) {
	markedForDeletion := instance.GetDeletionTimestamp() != nil
	if !markedForDeletion {
		return false, nil
	}

	err := r.tfclient.CheckWorkspacebyID(instance.Status.WorkspaceID)
	if err != nil && err != tfe.ErrResourceNotFound {
		return false, err
	}

	if contains(instance.GetFinalizers(), workspaceFinalizer) {
		if err := r.finalizeWorkspace(r.reqLogger, instance); err != nil {
			return false, err
		}
	}

	// Remove workspaceFinalizer. Once all finalizers have been
	// removed, the object will be deleted.
	instance.SetFinalizers(remove(instance.GetFinalizers(), workspaceFinalizer))
	err = r.client.Update(context.TODO(), instance)
	if err != nil {
		return false, err
	}

	return true, nil
}

func (r *WorkspaceHelper) runInProgress(instance *appv1alpha1.Workspace) (bool, error) {
	if !isPending(instance.Status.RunStatus) {
		return false, nil
	}

	r.reqLogger.Info("Run incomplete", "Organization", instance.Spec.Organization,
		"RunID", instance.Status.RunID, "RunStatus", instance.Status.RunStatus)
	runStatus, err := r.tfclient.CheckRun(instance.Status.RunID)
	if err != nil {
		r.reqLogger.Error(err, "Could not get run ID")
		return false, err
	}

	if instance.Status.RunStatus != runStatus {
		instance.Status.RunStatus = runStatus
		if err := r.client.Status().Update(context.TODO(), instance); err != nil {
			r.reqLogger.Error(err, "Failed to update Workspace status")
			return false, err
		}
	}
	return true, nil
}

func (r *WorkspaceHelper) processFinishedRun(instance *appv1alpha1.Workspace) error {
	if isError(instance.Status.RunStatus) {
		msg := fmt.Sprintf("Run %q for workspace %q failed to complete",
			instance.Status.RunID, instance.Status.WorkspaceID)
		r.recorder.Event(instance, corev1.EventTypeNormal,
			"WorkspaceEvent", msg)

		// stick to the original implementation
		// perhaps we should throw an error instead
		return nil
	}

	r.reqLogger.Info("Checking outputs", "Organization",
		instance.Spec.Organization, "WorkspaceID", instance.Status.WorkspaceID,
		"RunID", instance.Status.RunID)
	outputs, err := r.tfclient.CheckOutputs(instance.Status.WorkspaceID, instance.Status.RunID)
	if err != nil {
		r.reqLogger.Error(err, "Could not get run ID")
		return err
	}

	if !reflect.DeepEqual(outputs, instance.Status.Outputs) {
		instance.Status.Outputs = outputs
		err := retryableUpdateStatus(r.client, instance)
		if err != nil {
			r.reqLogger.Error(err, "Failed to update output status")
			return err
		}
		r.reqLogger.Info("Updated outputs", "Organization",
			instance.Spec.Organization, "WorkspaceID", instance.Status.WorkspaceID)
		r.recorder.Event(instance, corev1.EventTypeNormal, "WorkspaceEvent",
			fmt.Sprintf("Updated outputs for run %s", instance.Status.RunID))
	}
	if err = r.UpsertSecretOutputs(instance, instance.Status.Outputs); err != nil {
		r.reqLogger.Error(err, "Error with creating ConfigMap for Terraform Outputs")
		return err
	}
	return nil
}

func (r *WorkspaceHelper) updateTerraformTemplate(instance *appv1alpha1.Workspace) (bool, error) {
	if instance.Spec.VCS != nil {
		return false, nil
	}

	terraform, err := CreateTerraformTemplate(instance)
	if err != nil {
		r.reqLogger.Error(err, "Could not create Terraform configuration")
		return false, err
	}

	updated, err := r.UpsertTerraformConfig(instance, terraform)
	if err != nil {
		r.reqLogger.Error(err, "Error with creating ConfigMap for Terraform Configuration")
		return false, err
	}
	return updated, nil
}

func (r *WorkspaceHelper) updateVariables(instance *appv1alpha1.Workspace) (bool, error) {
	workspace := fmt.Sprintf("%s-%s", instance.Namespace, instance.Name)
	if instance.Spec.OmitNamespacePrefix {
		workspace = fmt.Sprintf("%s", instance.Name)
	}

	for _, variable := range instance.Spec.Variables {
		err := r.GetConfigMapForVariable(instance.Namespace, variable)
		if err != nil {
			return false, err
		}
	}

	specTFCVariables := MapToTFCVariable(instance.Spec.Variables)
	updatedVariables, err := r.tfclient.CheckVariables(workspace, specTFCVariables)
	if err != nil {
		r.reqLogger.Error(err, "Could not update variables")
		return false, err
	}

	return updatedVariables, nil
}

func (r *WorkspaceHelper) updateRunTriggers(instance *appv1alpha1.Workspace) (bool, error) {
	workspace := fmt.Sprintf("%s-%s", instance.Namespace, instance.Name)
	if instance.Spec.OmitNamespacePrefix {
		workspace = fmt.Sprintf("%s", instance.Name)
	}

	updatedRunTriggers, err := r.tfclient.CheckRunTriggers(workspace, instance.Spec.RunTriggers)
	if err != nil {
		r.reqLogger.Error(err, "Could not update run triggers")
		return false, err
	}

	return updatedRunTriggers, nil
}

func (r *WorkspaceHelper) prepareModuleRun(instance *appv1alpha1.Workspace, options tfe.RunCreateOptions) (bool, error) {
	r.reqLogger.Info("Starting module backed run", "Organization",
		instance.Spec.Organization, "Name", instance.Name, "Namespace", instance.Namespace)

	var (
		configVersion *tfe.ConfigurationVersion
		err           error
	)
	if instance.Status.ConfigVersionID == "" {
		cfgMap := &corev1.ConfigMap{}
		err = r.client.Get(context.TODO(),
			types.NamespacedName{Name: instance.Name, Namespace: instance.Namespace}, cfgMap)
		if err != nil {
			return true, err
		}

		tf := []byte(cfgMap.Data[TerraformConfigMap])
		configVersion, err = r.tfclient.CreateConfigurationVersion(instance.Status.WorkspaceID)
		if err != nil {
			return true, err
		}

		if _, err := os.Stat(moduleDirectory); os.IsNotExist(err) {
			if err = os.Mkdir(moduleDirectory, 0777); err != nil {
				return true, err
			}
		}

		if err = ioutil.WriteFile(configurationFilePath, tf, 0777); err != nil {
			return true, err
		}

		if err = r.tfclient.UploadConfigurationFile(configVersion.UploadURL); err != nil {
			return true, err
		}

		instance.Status.ConfigVersionID = configVersion.ID
		if err = r.client.Status().Update(context.TODO(), instance); err != nil {
			r.reqLogger.Error(err, "Failed to update Workspace status")
			return true, err
		}
	}

	configVersion, err = r.tfclient.Client.ConfigurationVersions.Read(context.TODO(), instance.Status.ConfigVersionID)
	if err != nil {
		return true, err
	}
	if !(configVersion.Status == tfc.ConfigurationUploaded) {
		return true, err
	}

	// Reset Configuration Version ID on the Workspace Status since we are done with this one
	instance.Status.ConfigVersionID = ""
	if err = r.client.Status().Update(context.TODO(), instance); err != nil {
		r.reqLogger.Error(err, "Failed to update Workspace status")
		return true, err
	}

	options.ConfigurationVersion = configVersion

	return false, nil
}

func (r *WorkspaceHelper) prepareVCSRun(instance *appv1alpha1.Workspace) (bool, error) {
	r.reqLogger.Info("Starting VCS backed run", "Organization",
		instance.Spec.Organization, "Name", instance.Name, "Namespace", instance.Namespace)

	configVersions, err := r.tfclient.Client.ConfigurationVersions.List(context.TODO(),
		instance.Status.WorkspaceID, tfe.ConfigurationVersionListOptions{})
	if err != nil {
		return false, err
	}

	if len(configVersions.Items) == 0 {
		r.reqLogger.Info("ConfigVersion is not available yet", "Organization",
			instance.Spec.Organization, "Name", instance.Name, "Namespace", instance.Namespace)
		return true, nil
	}
	return false, nil
}

func (r *WorkspaceHelper) startRun(instance *appv1alpha1.Workspace) error {
	message := fmt.Sprintf("%s, apply", TerraformOperator)
	options := tfe.RunCreateOptions{
		Message: &message,
		Workspace: &tfe.Workspace{
			ID: instance.Status.WorkspaceID,
		},
	}

	var err error
	requeue := false
	if instance.Spec.VCS != nil {
		requeue, err = r.prepareVCSRun(instance)
	} else if instance.Spec.Module != nil {
		requeue, err = r.prepareModuleRun(instance, options)
	}

	if err != nil || requeue {
		// When requeue is true it means that the workspace is not ready yet.
		return err
	}

	runResult, err := r.tfclient.Client.Runs.Create(context.TODO(), options)
	if err != nil {
		return err
	}

	instance.Status.RunID = runResult.ID
	instance.Status.RunStatus = string(runResult.Status)
	if err := r.client.Status().Update(context.TODO(), instance); err != nil {
		r.reqLogger.Error(err, "Failed to update Workspace status")
		return err
	}
	return nil
}

func (r *WorkspaceHelper) reconcileNotifications(instance *appv1alpha1.Workspace) error {
	err := r.tfclient.CheckNotifications(instance)
	if err != nil {
		r.reqLogger.Error(err, "while checking notifications")
		return err
	}
	return nil
}

// Reconcile reads that state of the cluster for a Workspace object and makes changes based on the state read
// and what is in the Workspace.Spec
// Note:
// The Controller will requeue the Request to be processed again if the returned error is non-nil or
// Result.Requeue is true, otherwise upon completion it will remove the work from the queue.
func (r *WorkspaceHelper) Reconcile(ctx context.Context, request reconcile.Request) (reconcile.Result, error) {
	// Get instance, check if org and secrets exist or not
	instance, err := r.initializeReconciliation(request)
	if err != nil {
		return reconcile.Result{}, err
	} else if instance == nil {
		// Instance got garbage collected
		return reconcile.Result{}, nil
	}

	// Check if the object is pending deletion and act accordingly
	deleted, err := r.condDeleteWorkspace(instance)
	if err != nil {
		return reconcile.Result{}, err
	} else if deleted {
		return reconcile.Result{}, nil
	}

	// Create the workspace update instance with workspace information such as Workspace ID and Run ID.
	err = r.reconcileWorkspace(instance)
	if err != nil {
		return reconcile.Result{}, err
	}

	// Check if notifications exist, create them if they don't
	err = r.reconcileNotifications(instance)
	if err != nil {
		return reconcile.Result{}, err
	}

	// check the run status and update the instance
	// returns instantly if the run is not in progress
	shouldRequeue, err := r.runInProgress(instance)
	if err != nil {
		return reconcile.Result{}, err
	} else if shouldRequeue {
		return reconcile.Result{Requeue: true}, nil
	}

	// process the run result
	err = r.processFinishedRun(instance)
	if err != nil {
		return reconcile.Result{}, err
	}

	// Figure out if the terraform config has been updated for non VCS backed workspaces
	updatedTerraform, err := r.updateTerraformTemplate(instance)
	if err != nil {
		return reconcile.Result{}, err
	}

	// make sure the variables in the tfc workspace match the ones in the workspace
	// k8s object and update them if there is a difference.
	//
	// the k8s object is always the source of truth.
	updatedVariables, err := r.updateVariables(instance)
	if err != nil {
		return reconcile.Result{}, err
	}

<<<<<<< HEAD
	if updatedTerraform || updatedVariables || instance.Status.RunID == "" || instance.Status.ConfigVersionID != "" {
		err = r.updateAwsCredentials(instance)
		if err != nil {
			return reconcile.Result{}, err
		}

=======
	// check that correct run triggers are configured to trigger the workspace
	updatedRunTriggers, err := r.updateRunTriggers(instance)
	if err != nil {
		return reconcile.Result{}, err
	}

	if updatedTerraform || updatedVariables || updatedRunTriggers || instance.Status.RunID == "" || instance.Status.ConfigVersionID != "" {
>>>>>>> f9a615f2
		err := r.startRun(instance)
		if err != nil {
			return reconcile.Result{}, err
		}

		r.recorder.Event(instance, corev1.EventTypeNormal, "WorkspaceEvent",
			fmt.Sprintf("Started new Terraform job with id %s", instance.Status.RunID))
		return reconcile.Result{Requeue: true}, nil
	}

	// We're asking the operator to reconcile again after a while because one of the following
	// may happen:
	//
	// - If we're using a VCS backed workspace it could be possible that a VCS event triggered
	//   a new run.
	// - A new run was manually queued via the UI.
	// - Someone changed the workspace variables via the UI and we need to change them back.
	//
	// It is important to note that if any event takes place between requeues will not be blocked.
	return reconcile.Result{RequeueAfter: requeueInterval}, nil
}

func (r *WorkspaceHelper) updateAwsCredentials(instance *appv1alpha1.Workspace) error {
	workspace := fmt.Sprintf("%s-%s", instance.Namespace, instance.Name)

	// added for mocking
	if workspace == "terraform-system-awesome-workspace" {
		return nil
	}

	tfcWorkspace, err := r.tfclient.Client.Workspaces.Read(context.TODO(), r.tfclient.Organization, workspace)

	if err != nil {
		return err
	}

	_, err = r.tfclient.upsertAwsVariablesOnTFC(tfcWorkspace, getCredentials())

	if err != nil {
		return err
	}
	return nil
}

func retryableUpdateStatus(client client.Client, w *appv1alpha1.Workspace) error {
	retryErr := retry.RetryOnConflict(retry.DefaultRetry, func() error {
		temp := &appv1alpha1.Workspace{}
		err := client.Get(context.TODO(), types.NamespacedName{Name: w.Name, Namespace: w.Namespace}, temp)
		if err != nil {
			panic(fmt.Errorf("failed to get latest version of workspace: %v", err))
		}
		temp.Status = w.Status
		updateErr := client.Update(context.TODO(), temp)
		return updateErr
	})
	return retryErr
}<|MERGE_RESOLUTION|>--- conflicted
+++ resolved
@@ -512,23 +512,18 @@
 		return reconcile.Result{}, err
 	}
 
-<<<<<<< HEAD
-	if updatedTerraform || updatedVariables || instance.Status.RunID == "" || instance.Status.ConfigVersionID != "" {
-		err = r.updateAwsCredentials(instance)
+  // check that correct run triggers are configured to trigger the workspace
+	updatedRunTriggers, err := r.updateRunTriggers(instance)
+	if err != nil {
+		return reconcile.Result{}, err
+	}
+
+	if updatedTerraform || updatedVariables || updatedRunTriggers || instance.Status.RunID == "" || instance.Status.ConfigVersionID != "" {
+    err = r.updateAwsCredentials(instance)
 		if err != nil {
 			return reconcile.Result{}, err
 		}
-
-=======
-	// check that correct run triggers are configured to trigger the workspace
-	updatedRunTriggers, err := r.updateRunTriggers(instance)
-	if err != nil {
-		return reconcile.Result{}, err
-	}
-
-	if updatedTerraform || updatedVariables || updatedRunTriggers || instance.Status.RunID == "" || instance.Status.ConfigVersionID != "" {
->>>>>>> f9a615f2
-		err := r.startRun(instance)
+    err := r.startRun(instance)
 		if err != nil {
 			return reconcile.Result{}, err
 		}
