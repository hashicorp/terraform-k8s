package workspacehelper

import (
	"context"
	"crypto/tls"
	"fmt"
	"net/http"
	"net/url"
	"os"
	"reflect"
	"strings"

	tfc "github.com/hashicorp/go-tfe"
	appv1alpha1 "github.com/hashicorp/terraform-k8s/api/v1alpha1"
	"github.com/hashicorp/terraform-k8s/version"
	"github.com/hashicorp/terraform/command/cliconfig"
)

var (
	// AutoApply run to workspace
	AutoApply     = true
	AgentPageSize = 100
)

// TerraformCloudClient has a TFC Client and organization
type TerraformCloudClient struct {
	Client           *tfc.Client
	Organization     string
	SecretsMountPath string
}

func createTerraformConfig(address string, tfConfig *cliconfig.Config) (*tfc.Config, error) {
	if len(address) == 0 {
		address = tfc.DefaultAddress
	}
	u, err := url.Parse(address)
	if err != nil {
		return nil, fmt.Errorf("Not a valid Terraform Cloud or Enterprise URL, %v", err)
	}
	if u.Scheme == "" {
		return nil, fmt.Errorf("Invalid Terraform Cloud or Enterprise URL. Please specify a scheme (http:// or https://)")
	}
	host := u.Host
	if host == "" {
		return nil, fmt.Errorf("Terraform Cloud or Enterprise URL hostname is ''. Invalid hostname")
	}

	if len(tfConfig.Credentials[host]) == 0 {
		return nil, fmt.Errorf("Define token for %s", host)
	}

	httpClient := tfc.DefaultConfig().HTTPClient
	transport := httpClient.Transport.(*http.Transport)
	if transport.TLSClientConfig == nil {
		transport.TLSClientConfig = &tls.Config{}
	}
	skipTLS := os.Getenv("TF_INSECURE")
	if skipTLS != "" && strings.ToLower(skipTLS) != "false" {
		transport.TLSClientConfig.InsecureSkipVerify = true
	}

	ua := fmt.Sprintf("terraform-k8s/%s", version.Version)
	return &tfc.Config{
		Address:    address,
		Token:      fmt.Sprintf("%v", tfConfig.Credentials[host]["token"]),
		Headers:    http.Header{"User-Agent": []string{ua}},
		HTTPClient: httpClient,
	}, nil
}

// GetClient creates the configuration for Terraform Cloud
func (t *TerraformCloudClient) GetClient(tfEndpoint string) error {
	tfConfig, diag := cliconfig.LoadConfig()
	if diag.Err() != nil {
		return diag.Err()
	}

	config, err := createTerraformConfig(tfEndpoint, tfConfig)
	if err != nil {
		return err
	}

	client, err := tfc.NewClient(config)
	if err != nil {
		return err
	}
	t.Client = client
	return nil
}

// CheckOrganization looks for an organization
func (t *TerraformCloudClient) CheckOrganization() error {
	_, err := t.Client.Organizations.Read(context.TODO(), t.Organization)
	return err
}

func (t *TerraformCloudClient) SetTerraformVersion(workspace, terraformVersion string) error {
	wsUpdateOptions := tfc.WorkspaceUpdateOptions{
		TerraformVersion: &terraformVersion,
	}
	_, err := t.Client.Workspaces.Update(context.TODO(), t.Organization, workspace, wsUpdateOptions)
	if err != nil {
		return err
	}
	return nil
}

// getAgentPoolID uses AgentPoolName to lookup and return AgentPoolID
func getAgentPoolID(specTFCAgentPoolName string, agentPools []*tfc.AgentPool) (*tfc.AgentPool, error) {
	for _, agentPool := range agentPools {
		if specTFCAgentPoolName == agentPool.Name {
			return agentPool, nil
		}
	}
	return nil, fmt.Errorf("No valid agent pools exist with name %v", specTFCAgentPoolName)
}

func (t *TerraformCloudClient) listAgentPools() ([]*tfc.AgentPool, error) {
	options := tfc.AgentPoolListOptions{
		ListOptions: tfc.ListOptions{PageSize: AgentPageSize},
	}

	agentpools, err := t.Client.AgentPools.List(context.TODO(), t.Organization, options)
	if err != nil {
		return nil, fmt.Errorf("Problem fetching agent pools %s", err)
	}
	return agentpools.Items, nil
}

func (t *TerraformCloudClient) updateAgentPoolID(instance *appv1alpha1.Workspace, workspace *tfc.Workspace) error {
	var agentPoolID string

	// When agent pool name provided, look it up otherwise set to id in spec
	if instance.Spec.AgentPoolName != "" {
		agentPools, err := t.listAgentPools()
		agentPool, err := getAgentPoolID(instance.Spec.AgentPoolName, agentPools)
		if err != nil {
			return err
		}
		agentPoolID = agentPool.ID
	} else if instance.Spec.AgentPoolID != "" {
		agentPoolID = instance.Spec.AgentPoolID
	}

	if agentPoolID == workspace.AgentPoolID {
		return nil
	}

	updateOptions := tfc.WorkspaceUpdateOptions{
		AgentPoolID: &agentPoolID,
	}

	if agentPoolID != "" {
		updateOptions.ExecutionMode = tfc.String("agent")
	} else {
		updateOptions.ExecutionMode = tfc.String("")
	}

	_, err := t.Client.Workspaces.Update(context.TODO(), t.Organization, workspace.Name, updateOptions)
	if err != nil {
		return err
	}
	return nil
}

// CheckWorkspace looks for a remote tfc workspace
func (t *TerraformCloudClient) CheckWorkspace(workspace string, instance *appv1alpha1.Workspace) (*tfc.Workspace, error) {
	ws, err := t.Client.Workspaces.Read(context.TODO(), t.Organization, workspace)
	if err != nil && err == tfc.ErrResourceNotFound {
		id, wsErr := t.CreateWorkspace(workspace, instance)
		if wsErr != nil {
			return nil, err
<<<<<<< HEAD
=======
		} else {
			ws = &tfc.Workspace{ID: id}
			err = nil
>>>>>>> 8828004e
		}
		ws = &tfc.Workspace{ID: id}
	} else if err != nil {
		return nil, err
	}

	if instance.Spec.SSHKeyID != "" {
		_, err = t.AssignWorkspaceSSHKey(ws.ID, instance.Spec.SSHKeyID)
		if err != nil {
			return nil, fmt.Errorf("Error while assigning ssh key to workspace: %s", err)
		}
	} else if ws.SSHKey != nil {
		_, err = t.UnassignWorkspaceSSHKey(ws.ID)
		if err != nil {
			return nil, fmt.Errorf("Error while unassigning ssh key to workspace: %s", err)
		}
	}

	if instance.Spec.TerraformVersion != ws.TerraformVersion {
		err = t.SetTerraformVersion(workspace, instance.Spec.TerraformVersion)
		if err != nil {
			return nil, err
		}
	}

	if instance.Spec.AgentPoolID != ws.AgentPoolID {
		err := t.updateAgentPoolID(instance, ws)
		if err != nil {
			return nil, fmt.Errorf("error while updating Agent Pool ID settings for workspace %q: %s", ws.Name, err)
		}
	}

	return ws, err
}

// CreateWorkspace creates a Terraform Cloud Workspace that auto-applies
func (t *TerraformCloudClient) CreateWorkspace(workspace string, instance *appv1alpha1.Workspace) (string, error) {
	var tfVersion string
	if instance.Spec.TerraformVersion == "" {
		tfVersion = "latest"
	} else {
		tfVersion = instance.Spec.TerraformVersion
	}

	options := tfc.WorkspaceCreateOptions{
		AutoApply:        &AutoApply,
		Name:             &workspace,
		TerraformVersion: &tfVersion,
	}

	if instance.Spec.VCS != nil {
		options.VCSRepo = &tfc.VCSRepoOptions{
			Branch:            &instance.Spec.VCS.Branch,
			Identifier:        &instance.Spec.VCS.RepoIdentifier,
			IngressSubmodules: &instance.Spec.VCS.IngressSubmodules,
			OAuthTokenID:      &instance.Spec.VCS.TokenID,
		}
	}

	if instance.Spec.AgentPoolID != "" {
		options.AgentPoolID = &instance.Spec.AgentPoolID
		options.ExecutionMode = tfc.String("agent")
	} else if instance.Spec.AgentPoolName != "" {
		agentPools, err := t.listAgentPools()
		if err != nil {
			return "", err
		}
		agentPool, err := getAgentPoolID(instance.Spec.AgentPoolName, agentPools)
		if err != nil {
			return "", err
		}
		options.AgentPoolID = &agentPool.ID
		options.ExecutionMode = tfc.String("agent")
	}

	ws, err := t.Client.Workspaces.Create(context.TODO(), t.Organization, options)
	if err != nil {
		return "", err
	}
	return ws.ID, nil
}

// GetSSHKeyByNameOrID Lookup provided Key ID by name or ID, return ID.
func (t *TerraformCloudClient) GetSSHKeyByNameOrID(SSHKeyID string) (string, error) {
	sshKeys, err := t.Client.SSHKeys.List(context.TODO(), t.Organization, tfc.SSHKeyListOptions{})
	if err != nil {
		return "", err
	}
	for _, elem := range sshKeys.Items {
		if elem.ID == SSHKeyID || elem.Name == SSHKeyID {
			return elem.ID, nil
		}
	}
	log.Error(tfc.ErrResourceNotFound, "No SSHKey found for "+SSHKeyID)
	return "", tfc.ErrResourceNotFound
}

// AssignWorkspaceSSHKey to Terraform Cloud Workspace
func (t *TerraformCloudClient) AssignWorkspaceSSHKey(workspaceID string, SSHKeyID string) (string, error) {

	sshKey, err := t.GetSSHKeyByNameOrID(SSHKeyID)
	if err != nil {
		return "", err
	}
	sshOptions := tfc.WorkspaceAssignSSHKeyOptions{
		SSHKeyID: &sshKey,
	}
	ws, err := t.Client.Workspaces.AssignSSHKey(context.TODO(), workspaceID, sshOptions)
	if err != nil {
		return "", err
	}

	return ws.ID, nil
}

// UnassignWorkspaceSSHKey from Terraform Cloud Workspace
func (t *TerraformCloudClient) UnassignWorkspaceSSHKey(workspaceID string) (string, error) {
	ws, err := t.Client.Workspaces.UnassignSSHKey(context.TODO(), workspaceID)
	if err != nil {
		return "", err
	}

	return ws.ID, nil
}

// CheckWorkspacebyID checks a workspace by ID
func (t *TerraformCloudClient) CheckWorkspacebyID(workspaceID string) error {
	_, err := t.Client.Workspaces.ReadByID(context.TODO(), workspaceID)
	return err
}

// DeleteWorkspace removes the workspace from Terraform Cloud
func (t *TerraformCloudClient) DeleteWorkspace(workspaceID string) error {
	err := t.Client.Workspaces.DeleteByID(context.TODO(), workspaceID)
	if err != nil {
		return err
	}
	return nil
}

func compareNotifications(wsNotification *tfc.NotificationConfiguration, specNotification *appv1alpha1.Notification) bool {
	if wsNotification.Name != specNotification.Name {
		return false
	}
	log.Info(fmt.Sprintf("%#v vs %#v", wsNotification, specNotification))

	if wsNotification.Token != specNotification.Token ||
		wsNotification.URL != specNotification.URL ||
		wsNotification.DestinationType != specNotification.Type ||
		wsNotification.Enabled != specNotification.Enabled {
		return false
	}
	if !reflect.DeepEqual(wsNotification.EmailAddresses, specNotification.Recipients) {
		return false
	}

	var wsUserIDs []string
	for _, user := range wsNotification.EmailUsers {
		wsUserIDs = append(wsUserIDs, user.ID)
	}

	if !reflect.DeepEqual(wsNotification.Triggers, specNotification.Triggers) {
		return false
	}

	return reflect.DeepEqual(wsUserIDs, specNotification.Users)
}

// Check Notification checks, and if necessary creates, the workspace's notifications
func (t *TerraformCloudClient) CheckNotifications(instance *appv1alpha1.Workspace) error {
	workspaceID := instance.Status.WorkspaceID

	notifications, err := t.Client.NotificationConfigurations.List(context.TODO(), workspaceID,
		tfc.NotificationConfigurationListOptions{})
	if err != nil {
		return err
	}

	if len(notifications.Items) == 0 && len(instance.Spec.Notifications) == 0 {
		return nil
	}

	var toRemove []*tfc.NotificationConfiguration

	// Find notifications not defined in spec
	for _, wsNotification := range notifications.Items {
		found := false
		for _, specNotification := range instance.Spec.Notifications {
			if compareNotifications(wsNotification, specNotification) {
				found = true
				break
			}
		}
		if !found {
			toRemove = append(toRemove, wsNotification)
		}
	}

	// Remove extra notifications
	for _, notification := range toRemove {
		err := t.Client.NotificationConfigurations.Delete(context.TODO(), notification.ID)
		if err != nil {
			return err
		}
	}

	// refresh notifications list
	notifications, err = t.Client.NotificationConfigurations.List(context.TODO(), workspaceID,
		tfc.NotificationConfigurationListOptions{})
	if err != nil {
		return err
	}
	var toAdd []*appv1alpha1.Notification
	// Find notifications missing from workspace
	for _, specNotification := range instance.Spec.Notifications {
		found := false
		for _, wsNotification := range notifications.Items {
			if wsNotification.Name == specNotification.Name {
				found = true
				break
			}
		}
		if !found {
			toAdd = append(toAdd, specNotification)
		}
	}

	// Add missing notifications
	for _, notification := range toAdd {
		createOpts := tfc.NotificationConfigurationCreateOptions{
			Name:            &notification.Name,
			DestinationType: &notification.Type,
			Enabled:         &notification.Enabled,
			Token:           &notification.Token,
			URL:             &notification.URL,
			EmailAddresses:  notification.Recipients,
			Triggers:        notification.Triggers,
		}
		for _, user := range notification.Users {
			createOpts.EmailUsers = append(createOpts.EmailUsers, &tfc.User{ID: user})
		}

		_, err := t.Client.NotificationConfigurations.Create(context.TODO(), workspaceID, createOpts)
		if err != nil {
			return err
		}
	}

	return nil
}<|MERGE_RESOLUTION|>--- conflicted
+++ resolved
@@ -169,13 +169,10 @@
 	if err != nil && err == tfc.ErrResourceNotFound {
 		id, wsErr := t.CreateWorkspace(workspace, instance)
 		if wsErr != nil {
-			return nil, err
-<<<<<<< HEAD
-=======
+			return nil, wsErr
 		} else {
 			ws = &tfc.Workspace{ID: id}
 			err = nil
->>>>>>> 8828004e
 		}
 		ws = &tfc.Workspace{ID: id}
 	} else if err != nil {
