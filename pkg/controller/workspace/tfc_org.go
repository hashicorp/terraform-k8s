package workspace

import (
	"context"
	"crypto/tls"
	"fmt"
	"net/http"
	"net/url"
	"os"
	"strings"

	tfc "github.com/hashicorp/go-tfe"
	appv1alpha1 "github.com/hashicorp/terraform-k8s/pkg/apis/app/v1alpha1"
	"github.com/hashicorp/terraform-k8s/version"
	"github.com/hashicorp/terraform/command/cliconfig"
)

var (
	// AutoApply run to workspace
	AutoApply = true
)

// TerraformCloudClient has a TFC Client and organization
type TerraformCloudClient struct {
	Client           *tfc.Client
	Organization     string
	SecretsMountPath string
}

func createTerraformConfig(address string, tfConfig *cliconfig.Config) (*tfc.Config, error) {
	if len(address) == 0 {
		address = tfc.DefaultAddress
	}
	u, err := url.Parse(address)
	if err != nil {
		return nil, fmt.Errorf("Not a valid Terraform Cloud or Enterprise URL, %v", err)
	}
	if u.Scheme == "" {
		return nil, fmt.Errorf("Invalid Terraform Cloud or Enterprise URL. Please specify a scheme (http:// or https://)")
	}
	host := u.Host
	if host == "" {
		return nil, fmt.Errorf("Terraform Cloud or Enterprise URL hostname is ''. Invalid hostname")
	}

	if len(tfConfig.Credentials[host]) == 0 {
		return nil, fmt.Errorf("Define token for %s", host)
	}
<<<<<<< HEAD
=======

	httpClient := tfc.DefaultConfig().HTTPClient
	transport := httpClient.Transport.(*http.Transport)
	if transport.TLSClientConfig == nil {
		transport.TLSClientConfig = &tls.Config{}
	}
	skipTLS := os.Getenv("TF_INSECURE")
	if skipTLS != "" && strings.ToLower(skipTLS) != "false" {
		transport.TLSClientConfig.InsecureSkipVerify = true
	}

	ua := fmt.Sprintf("terraform-k8s/%s", version.Version)
>>>>>>> cd66eb82
	return &tfc.Config{
		Address: address,
		Token:   fmt.Sprintf("%v", tfConfig.Credentials[host]["token"]),
		Headers: http.Header{"User-Agent": []string{ua}},
		HTTPClient: httpClient,
	}, nil
}

// GetClient creates the configuration for Terraform Cloud
func (t *TerraformCloudClient) GetClient(tfEndpoint string) error {
	tfConfig, diag := cliconfig.LoadConfig()
	if diag.Err() != nil {
		return diag.Err()
	}

	config, err := createTerraformConfig(tfEndpoint, tfConfig)
	if err != nil {
		return err
	}

	client, err := tfc.NewClient(config)
	if err != nil {
		return err
	}
	t.Client = client
	return nil
}

// CheckOrganization looks for an organization
func (t *TerraformCloudClient) CheckOrganization() error {
	_, err := t.Client.Organizations.Read(context.TODO(), t.Organization)
	return err
}

// CheckWorkspace looks for a workspace
func (t *TerraformCloudClient) CheckWorkspace(workspace string, instance *appv1alpha1.Workspace) (*tfc.Workspace, error) {
	ws, err := t.Client.Workspaces.Read(context.TODO(), t.Organization, workspace)
	if err != nil && err == tfc.ErrResourceNotFound {
		id, err := t.CreateWorkspace(workspace, instance)
		if err != nil {
			return nil, err
		} else {
			ws = &tfc.Workspace{ID: id}
		}
	} else if err != nil {
		return nil, err
	}

	if instance.Spec.SSHKeyID != "" {
		_, err = t.AssignWorkspaceSSHKey(ws.ID, instance.Spec.SSHKeyID)
		if err != nil {
			return nil, fmt.Errorf("Error while assigning ssh key to workspace: %s", err)
		}
	} else if ws.SSHKey != nil {
		_, err = t.UnassignWorkspaceSSHKey(ws.ID)
		if err != nil {
			return nil, fmt.Errorf("Error while unassigning ssh key to workspace: %s", err)
		}
	}

	return ws, err
}

func getTerraformVersion() *string {
	tfVersion := os.Getenv("TF_VERSION")
	if tfVersion == "" {
		return &version.TerraformVersion
	}
	return &tfVersion
}

// CreateWorkspace creates a Terraform Cloud Workspace that auto-applies
func (t *TerraformCloudClient) CreateWorkspace(workspace string, instance *appv1alpha1.Workspace) (string, error) {
	options := tfc.WorkspaceCreateOptions{
		AutoApply:        &AutoApply,
		Name:             &workspace,
		TerraformVersion: getTerraformVersion(),
	}

	if instance.Spec.VCS != nil {
		options.VCSRepo = &tfc.VCSRepoOptions{
			Branch:            &instance.Spec.VCS.Branch,
			Identifier:        &instance.Spec.VCS.RepoIdentifier,
			IngressSubmodules: &instance.Spec.VCS.IngressSubmodules,
			OAuthTokenID:      &instance.Spec.VCS.TokenID,
		}
	}

	ws, err := t.Client.Workspaces.Create(context.TODO(), t.Organization, options)
	if err != nil {
		return "", err
	}

	return ws.ID, nil
}

// GetSSHKeyByNameOrID Lookup provided Key ID by name or ID, return ID.
func (t *TerraformCloudClient) GetSSHKeyByNameOrID(SSHKeyID string) (string, error) {
	sshKeys, err := t.Client.SSHKeys.List(context.TODO(), t.Organization, tfc.SSHKeyListOptions{})
	if err != nil {
		return "", err
	}
	for _, elem := range sshKeys.Items {
		if elem.ID == SSHKeyID || elem.Name == SSHKeyID {
			return elem.ID, nil
		}
	}
	log.Error(tfc.ErrResourceNotFound, "No SSHKey found for "+SSHKeyID)
	return "", tfc.ErrResourceNotFound
}

// AssignWorkspaceSSHKey to Terraform Cloud Workspace
func (t *TerraformCloudClient) AssignWorkspaceSSHKey(workspaceID string, SSHKeyID string) (string, error) {

	sshKey, err := t.GetSSHKeyByNameOrID(SSHKeyID)
	if err != nil {
		return "", err
	}
	sshOptions := tfc.WorkspaceAssignSSHKeyOptions{
		SSHKeyID: &sshKey,
	}
	ws, err := t.Client.Workspaces.AssignSSHKey(context.TODO(), workspaceID, sshOptions)
	if err != nil {
		return "", err
	}

	return ws.ID, nil
}

// UnassignWorkspaceSSHKey from Terraform Cloud Workspace
func (t *TerraformCloudClient) UnassignWorkspaceSSHKey(workspaceID string) (string, error) {
	ws, err := t.Client.Workspaces.UnassignSSHKey(context.TODO(), workspaceID)
	if err != nil {
		return "", err
	}

	return ws.ID, nil
}

// CheckWorkspacebyID checks a workspace by ID
func (t *TerraformCloudClient) CheckWorkspacebyID(workspaceID string) error {
	_, err := t.Client.Workspaces.ReadByID(context.TODO(), workspaceID)
	return err
}

// DeleteWorkspace removes the workspace from Terraform Cloud
func (t *TerraformCloudClient) DeleteWorkspace(workspaceID string) error {
	err := t.Client.Workspaces.DeleteByID(context.TODO(), workspaceID)
	if err != nil {
		return err
	}
	return nil
}<|MERGE_RESOLUTION|>--- conflicted
+++ resolved
@@ -46,8 +46,6 @@
 	if len(tfConfig.Credentials[host]) == 0 {
 		return nil, fmt.Errorf("Define token for %s", host)
 	}
-<<<<<<< HEAD
-=======
 
 	httpClient := tfc.DefaultConfig().HTTPClient
 	transport := httpClient.Transport.(*http.Transport)
@@ -60,7 +58,6 @@
 	}
 
 	ua := fmt.Sprintf("terraform-k8s/%s", version.Version)
->>>>>>> cd66eb82
 	return &tfc.Config{
 		Address: address,
 		Token:   fmt.Sprintf("%v", tfConfig.Credentials[host]["token"]),
